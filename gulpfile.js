// Copyright (c) Microsoft Corporation.
// Licensed under the MIT license.

const del = require('del');
const filter = require('gulp-filter');
const gulp = require('gulp');
const minimist = require('minimist');
const nls = require('vscode-nls-dev');
const path = require('path');
const replace = require('gulp-replace');
const sourcemaps = require('gulp-sourcemaps');
const ts = require('gulp-typescript');
const rename = require('gulp-rename');
const merge = require('merge2');
const tslint = require('gulp-tslint');
const typescript = require('typescript');
const vsce = require('vsce');
<<<<<<< HEAD
const webpack = require('webpack');
const execSync = require('child_process').execSync;
=======
const fs = require('fs');
const cp = require('child_process');
const util = require('util');
>>>>>>> b81823ee

const dirname = 'js-debug';
const translationProjectName = 'vscode-extensions';
const translationExtensionName = 'js-debug';

const sources = ['src/**/*.ts'];
const tslintFilter = ['**', '!**/*.d.ts'];
const allPackages = [];

const buildDir = 'out';
const buildSrcDir = `${buildDir}/src`;
const distDir = 'dist';
const distSrcDir = `${distDir}/src`;
const nodeTargetsDir = `targets/node`;

/**
 * If --drop-in is set, commands and debug types will be set to 'chrome' and
 * 'node', rendering them incompatible with the base debuggers. Useful
 * to only set this to true to publish, and develop as namespaced extensions.
 */
const namespace = process.argv.includes('--drop-in') ? '' : 'pwa-';

<<<<<<< HEAD
/**
 * Extension ID to build. Appended with '-nightly' as necessary.
 */
const extensionId = process.argv.includes('--nightly') ? 'js-debug-nightly' : 'js-debug';
=======
async function runBuildScript(name) {
  return new Promise((resolve, reject) =>
    cp.execFile(
      process.execPath,
      [path.join(__dirname, 'out', 'out', 'build', name)],
      (err, stdout, stderr) => {
        process.stderr.write(stderr);
        if (err) {
          return reject(err);
        }

        const outstr = stdout.toString('utf-8');
        try {
          resolve(JSON.parse(outstr));
        } catch {
          resolve(outstr);
        }
      },
    ),
  );
}

async function readJson(file) {
  return new Promise((resolve, reject) =>
    fs.readFile(path.join(__dirname, file), 'utf-8', (err, data) => {
      if (err) {
        return reject(err);
      }

      try {
        resolve(JSON.parse(data));
      } catch (err) {
        reject(err);
      }
    }),
  );
}

const writeFile = util.promisify(fs.writeFile);
>>>>>>> b81823ee

const replaceNamespace = () => replace(/NAMESPACE\((.*?)\)/g, `${namespace}$1`);
const replaceNightly = () => replace('js-debug', extensionId);
const tsProject = ts.createProject('./tsconfig.json', { typescript });
const tslintOptions = {
  formatter: 'prose',
  rulesDirectory: 'node_modules/tslint-microsoft-contrib',
};

gulp.task('clean', () =>
  del(['out/**', 'dist/**', 'src/*/package.nls.*.json', 'packages/**', '*.vsix']),
);

gulp.task('compile:ts', () =>
  tsProject
    .src()
    .pipe(sourcemaps.init())
    .pipe(replaceNamespace())
    .pipe(tsProject())
    .js.pipe(
      sourcemaps.write('.', {
        includeContent: false,
        sourceRoot: '.',
      }),
    )
    .pipe(gulp.dest('out/src')),
);

<<<<<<< HEAD
gulp.task('compile:static', () =>
  merge(gulp.src('*.json'), gulp.src('src/**/*.sh', { base: '.' }))
    .pipe(replaceNamespace())
    .pipe(replaceNightly())
    .pipe(gulp.dest('out')),
=======
gulp.task('compile:dynamic', async () => {
  const [contributions, strings] = await Promise.all([
    runBuildScript('generate-contributions'),
    runBuildScript('strings'),
  ]);

  const packageJson = await readJson('out/package.json');
  Object.assign(packageJson.contributes, contributions);

  return Promise.all([
    writeFile('out/package.json', JSON.stringify(packageJson, null, 2)),
    writeFile('out/package.nls.json', JSON.stringify(strings, null, 2)),
  ]);
});

gulp.task(
  'compile:static',
  gulp.parallel(
    () =>
      gulp
        .src(['package.json', 'resources/**/*'], { base: '.' })
        .pipe(replaceNamespace())
        .pipe(gulp.dest('out')),
    () =>
      gulp
        .src('src/**/*.sh')
        .pipe(replaceNamespace())
        .pipe(gulp.dest('out/out')),
  ),
>>>>>>> b81823ee
);

gulp.task('compile', gulp.series('compile:ts', 'compile:static', 'compile:dynamic'));

/** Run webpack to bundle the extension output files */
gulp.task('package:webpack-bundle', async () => {
  const packages = [
    { entry: `${buildSrcDir}/extension.js`, library: true },
    { entry: `${buildSrcDir}/${nodeTargetsDir}/bootloader.js`, library: false },
    { entry: `${buildSrcDir}/${nodeTargetsDir}/watchdog.js`, library: false },
  ];

  for (const { entry, library } of packages) {
    const config = {
      mode: 'production',
      target: 'node',
      entry: path.resolve(entry),
      output: {
        path: path.resolve(distSrcDir),
        filename: path.basename(entry),
        devtoolModuleFilenameTemplate: '../[resource-path]',
      },
      node: {
        __dirname: false,
        __filename: false,
      },
      externals: {
        vscode: 'commonjs vscode',
      },
    };

    if (library) {
      config.output.libraryTarget = 'commonjs2';
    }

    await new Promise((resolve, reject) =>
      webpack(config, (err, stats) => {
        if (err) {
          reject(err);
        } else if (stats.hasErrors()) {
          reject(stats);
        } else {
          resolve();
        }
      }),
    );
  }
});

/** Copy the extension static files */
gulp.task('package:copy-extension-files', () =>
  merge(
    gulp.src([`${buildDir}/package.json`, `${buildDir}/package.nls.json`, 'LICENSE']),
    gulp.src('resources/**/*', { base: '.' }),
    gulp.src(`src/**/*.sh`).pipe(rename({ dirname: 'src' })),
  ).pipe(gulp.dest(distDir)),
);

/** Create a VSIX package using the vsce command line tool */
gulp.task('package:createVSIX', () =>
  vsce.createVSIX({
    cwd: distDir,
    useYarn: true,
    packagePath: path.join(distDir, `${extensionId}.vsix`),
  }),
);

/** Clean, compile, bundle, and create vsix for the extension */
gulp.task(
  'package',
  gulp.series(
    'clean',
    'compile',
    'package:webpack-bundle',
    'package:copy-extension-files',
    'package:createVSIX',
  ),
);

/** Publishes the build extension to the marketplace */
gulp.task('publish:vsce', () =>
  vsce.publish({
    pat: process.env.MARKETPLACE_TOKEN,
    cwd: distDir,
  }),
);

gulp.task('publish', gulp.series('package', 'publish:vsce'));
gulp.task('default', gulp.series('compile'));

gulp.task(
  'watch',
  gulp.series('clean', 'compile', done => {
    gulp.watch([...sources, '*.json'], gulp.series('compile'));
    done();
  }),
);

gulp.task(
  'nls-bundle-create',
  gulp.series('compile', () =>
    tsProject
      .src()
      .pipe(sourcemaps.init())
      .pipe(tsProject())
      .js.pipe(nls.createMetaDataFiles())
      .pipe(nls.bundleMetaDataFiles(`ms-vscode.${extensionId}`, 'out'))
      .pipe(nls.bundleLanguageFiles())
      .pipe(filter('**/nls.*.json'))
      .pipe(gulp.dest('out')),
  ),
);

gulp.task(
  'translations-export',
  gulp.series('clean', 'compile', 'nls-bundle-create', () =>
    gulp
      .src(['out/package.json', 'out/nls.metadata.header.json', 'out/nls.metadata.json'])
      .pipe(nls.createXlfFiles(translationProjectName, translationExtensionName))
      .pipe(gulp.dest(`../vscode-translations-export`)),
  ),
);

gulp.task('format', () =>
  gulp
    .src(sources)
    .pipe(filter(tslintFilter))
    .pipe(tslint({ ...tslintOptions, fix: true }))
    .pipe(tslint.report({ emitError: false }))
    .pipe(gulp.dest('./src')),
);

gulp.task('lint', () =>
  gulp
    .src(sources)
    .pipe(filter(tslintFilter))
    .pipe(tslint(tslintOptions))
    .pipe(tslint.report()),
);

/**
 * Run a command in the terminal using exec, and wrap it in a promise
 * @param {string} cmd The command line command + args to execute
 * @param {ExecOptions} options, see here for options: https://nodejs.org/docs/latest-v10.x/api/child_process.html#child_process_child_process_exec_command_options_callback
 */
function runCommand(cmd, options) {
  return new Promise((resolve, reject) => {
    let execError = undefined;
    try {
      execSync(cmd, { stdio: 'inherit', ...options });
    } catch (err) {
      reject(err);
    }
    resolve();
  });
}<|MERGE_RESOLUTION|>--- conflicted
+++ resolved
@@ -15,14 +15,11 @@
 const tslint = require('gulp-tslint');
 const typescript = require('typescript');
 const vsce = require('vsce');
-<<<<<<< HEAD
 const webpack = require('webpack');
 const execSync = require('child_process').execSync;
-=======
 const fs = require('fs');
 const cp = require('child_process');
 const util = require('util');
->>>>>>> b81823ee
 
 const dirname = 'js-debug';
 const translationProjectName = 'vscode-extensions';
@@ -45,17 +42,21 @@
  */
 const namespace = process.argv.includes('--drop-in') ? '' : 'pwa-';
 
-<<<<<<< HEAD
+/**
+ * Whether we're running a nightly build.
+ */
+const isNightly = process.argv.includes('--nightly');
+
 /**
  * Extension ID to build. Appended with '-nightly' as necessary.
  */
-const extensionId = process.argv.includes('--nightly') ? 'js-debug-nightly' : 'js-debug';
-=======
-async function runBuildScript(name) {
+const extensionId = isNightly ? 'js-debug-nightly' : 'js-debug';
+
+function runBuildScript(name) {
   return new Promise((resolve, reject) =>
     cp.execFile(
       process.execPath,
-      [path.join(__dirname, 'out', 'out', 'build', name)],
+      [path.join(__dirname, 'out', 'src', 'build', name)],
       (err, stdout, stderr) => {
         process.stderr.write(stderr);
         if (err) {
@@ -73,27 +74,15 @@
   );
 }
 
+const writeFile = util.promisify(fs.writeFile);
+const readFile = util.promisify(fs.readFile);
+
 async function readJson(file) {
-  return new Promise((resolve, reject) =>
-    fs.readFile(path.join(__dirname, file), 'utf-8', (err, data) => {
-      if (err) {
-        return reject(err);
-      }
-
-      try {
-        resolve(JSON.parse(data));
-      } catch (err) {
-        reject(err);
-      }
-    }),
-  );
+  const contents = await readFile(path.join(__dirname, file), 'utf-8');
+  return JSON.parse(contents);
 }
 
-const writeFile = util.promisify(fs.writeFile);
->>>>>>> b81823ee
-
 const replaceNamespace = () => replace(/NAMESPACE\((.*?)\)/g, `${namespace}$1`);
-const replaceNightly = () => replace('js-debug', extensionId);
 const tsProject = ts.createProject('./tsconfig.json', { typescript });
 const tslintOptions = {
   formatter: 'prose',
@@ -116,46 +105,37 @@
         sourceRoot: '.',
       }),
     )
-    .pipe(gulp.dest('out/src')),
-);
-
-<<<<<<< HEAD
-gulp.task('compile:static', () =>
-  merge(gulp.src('*.json'), gulp.src('src/**/*.sh', { base: '.' }))
-    .pipe(replaceNamespace())
-    .pipe(replaceNightly())
-    .pipe(gulp.dest('out')),
-=======
+    .pipe(gulp.dest(buildSrcDir)),
+);
+
 gulp.task('compile:dynamic', async () => {
   const [contributions, strings] = await Promise.all([
     runBuildScript('generate-contributions'),
     runBuildScript('strings'),
   ]);
 
-  const packageJson = await readJson('out/package.json');
+  const packageJson = await readJson(`${buildDir}/package.json`);
+  packageJson.name = extensionId;
+  if (isNightly) {
+    const date = new Date();
+    const monthMinutes = (date.getDate() - 1) * 24 * 60 + date.getHours() * 60 + date.getMinutes();
+    packageJson.displayName += ' Nightly';
+    packageJson.version = `${date.getFullYear()}.${date.getMonth() + 1}.${monthMinutes}`;
+  }
+
   Object.assign(packageJson.contributes, contributions);
 
   return Promise.all([
-    writeFile('out/package.json', JSON.stringify(packageJson, null, 2)),
-    writeFile('out/package.nls.json', JSON.stringify(strings, null, 2)),
+    writeFile(`${buildDir}/package.json`, JSON.stringify(packageJson, null, 2)),
+    writeFile(`${buildDir}/package.nls.json`, JSON.stringify(strings, null, 2)),
   ]);
 });
 
-gulp.task(
-  'compile:static',
-  gulp.parallel(
-    () =>
-      gulp
-        .src(['package.json', 'resources/**/*'], { base: '.' })
-        .pipe(replaceNamespace())
-        .pipe(gulp.dest('out')),
-    () =>
-      gulp
-        .src('src/**/*.sh')
-        .pipe(replaceNamespace())
-        .pipe(gulp.dest('out/out')),
-  ),
->>>>>>> b81823ee
+gulp.task('compile:static', () =>
+  merge(
+    gulp.src(['LICENSE', 'package.json']).pipe(replaceNamespace()),
+    gulp.src('resources/**/*', { base: '.' }),
+  ).pipe(gulp.dest(buildDir)),
 );
 
 gulp.task('compile', gulp.series('compile:ts', 'compile:static', 'compile:dynamic'));
@@ -208,9 +188,10 @@
 /** Copy the extension static files */
 gulp.task('package:copy-extension-files', () =>
   merge(
-    gulp.src([`${buildDir}/package.json`, `${buildDir}/package.nls.json`, 'LICENSE']),
-    gulp.src('resources/**/*', { base: '.' }),
-    gulp.src(`src/**/*.sh`).pipe(rename({ dirname: 'src' })),
+    gulp.src([`${buildDir}/LICENSE`, `${buildDir}/package.json`, `${buildDir}/resources/**/*`], {
+      base: buildDir,
+    }),
+    gulp.src(`${buildDir}/src/**/*.sh`).pipe(rename({ dirname: 'src' })),
   ).pipe(gulp.dest(distDir)),
 );
 
@@ -239,6 +220,7 @@
 gulp.task('publish:vsce', () =>
   vsce.publish({
     pat: process.env.MARKETPLACE_TOKEN,
+    useYarn: true,
     cwd: distDir,
   }),
 );
